#!/bin/bash
# Copyright (c) 2017 Red Hat, Inc.
# All rights reserved. This program and the accompanying materials
# are made available under the terms of the Eclipse Public License v1.0
# which accompanies this distribution, and is available at
# http://www.eclipse.org/legal/epl-v10.html

# Just a script to get and build eclipse-che locally
# please send PRs to github.com/kbsingh/build-run-che

# update machine, get required deps in place
# this script assumes its being run on CentOS Linux 7/x86_64


function die_with() {
	echo "$*" >&2
	exit 1
}

function getCurrentVersion() {
    echo $(scl enable rh-maven33 "mvn help:evaluate -Dexpression=project.version -q -DforceStdout")
}

function getReleaseVersion() {
    echo "$(echo $1 | cut -d'-' -f1)" #cut SNAPSHOT form the version name
}

function setReleaseVersionInMavenProject(){
    scl enable rh-maven33 "mvn versions:set -DgenerateBackupPoms=false -DnewVersion=$1"
}

load_jenkins_vars() {
    set +x
    eval "$(./env-toolkit load -f jenkins-env.json \
                              CHE_BOT_GITHUB_TOKEN \
                              CHE_MAVEN_SETTINGS \
                              CHE_GITHUB_SSH_KEY \
                              CHE_OSS_SONATYPE_GPG_KEY \
                              CHE_OSS_SONATYPE_PASSPHRASE \
                              QUAY_ECLIPSE_CHE_USERNAME \
                              QUAY_ECLIPSE_CHE_PASSWORD)"
}

load_mvn_settings_gpg_key() {
    set +x
    mkdir $HOME/.m2
    #prepare settings.xml for maven and sonatype (central maven repository)
    echo ${CHE_MAVEN_SETTINGS} | base64 -d > $HOME/.m2/settings.xml
    #load GPG key for sign artifacts
    echo ${CHE_OSS_SONATYPE_GPG_KEY} | base64 -d > $HOME/.m2/gpg.key
    #load SSH key for release process
    echo ${#CHE_OSS_SONATYPE_GPG_KEY}
    echo ${CHE_GITHUB_SSH_KEY} | base64 -d > $HOME/.ssh/id_rsa
    chmod 0400 $HOME/.ssh/id_rsa
    ssh-keyscan github.com >> ~/.ssh/known_hosts
    set -x
    gpg --import $HOME/.m2/gpg.key
}

install_deps(){
    set +x
    yum -y update
    yum -y install centos-release-scl-rh java-1.8.0-openjdk-devel git 
    yum -y install rh-maven33
    yum install -y yum-utils device-mapper-persistent-data lvm2
    yum-config-manager --add-repo https://download.docker.com/linux/centos/docker-ce.repo
    curl -sL https://rpm.nodesource.com/setup_10.x | bash -
    yum-config-manager --add-repo https://dl.yarnpkg.com/rpm/yarn.repo
    yum install -y docker-ce nodejs yarn gcc-c++ make
    service docker start
}

build_and_deploy_artifacts() {
    set -x
    scl enable rh-maven33 'mvn clean install -U -Pintegration'
    if [[ $? -eq 0 ]]; then
        echo 'Build Success!'
        echo 'Going to deploy artifacts'
        scl enable rh-maven33 "mvn clean deploy -DcreateChecksum=true  -Dgpg.passphrase=$CHE_OSS_SONATYPE_PASSPHRASE"
    else
        die_with  'Build Failed!'
    fi
}

gitHttps2ssh(){
    #git remote set-url origin git@github.com:$(git remote get-url origin | sed 's/https:\/\/github.com\///' | sed 's/git@github.com://')
    #git version 1.8.3 not support get-url sub-command so hardcode url
    git remote set-url origin git@github.com:eclipse/che
}


setup_gitconfig() {
  git config --global user.name "Vitalii Parfonov"
  git config --global user.email vparfono@redhat.com
}



<<<<<<< HEAD
publishImagesOnQuayLatest() {
=======
publishImagesOnQuay() {
>>>>>>> ac28a2ef
    echo "Going to build and push docker images"
    set -e
    set -o pipefail

    TAG=$1
    git checkout ${TAG}
    REGISTRY="quay.io"
    ORGANIZATION="eclipse"
    if [[ -n "${QUAY_ECLIPSE_CHE_USERNAME}" ]] && [[ -n "${QUAY_ECLIPSE_CHE_PASSWORD}" ]]; then
        docker login -u "${QUAY_ECLIPSE_CHE_USERNAME}" -p "${QUAY_ECLIPSE_CHE_PASSWORD}" "${REGISTRY}"
    else
      echo "Could not login, missing credentials for pushing to the '${ORGANIZATION}' organization"
      return
    fi

    # stop / rm all containers
    if [[ $(docker ps -aq) != "" ]];then
        docker rm -f $(docker ps -aq)
    fi

    # KEEP RIGHT ORDER!!!
    DOCKER_FILES_LOCATIONS=(
        dockerfiles/endpoint-watcher
        dockerfiles/keycloak
        dockerfiles/postgres
        dockerfiles/dev
        dockerfiles/che
        dockerfiles/dashboard-dev
        dockerfiles/e2e
    )

    IMAGES_LIST=(
        eclipse/che-endpoint-watcher
        eclipse/che-keycloak
        eclipse/che-postgres
        eclipse/che-dev
        eclipse/che-server
        eclipse/che-dashboard-dev
        eclipse/che-e2e
    )


    # BUILD IMAGES
    for image_dir in ${DOCKER_FILES_LOCATIONS[@]}
     do
         bash $(pwd)/${image_dir}/build.sh --tag:${TAG}
         if [[ ${image_dir} == "dockerfiles/che" ]]; then
           #CENTOS SINGLE USER
           BUILD_ASSEMBLY_DIR=$(echo assembly/assembly-main/target/eclipse-che-*/eclipse-che-*/)
           LOCAL_ASSEMBLY_DIR="${image_dir}/eclipse-che"
           if [[ -d "${LOCAL_ASSEMBLY_DIR}" ]]; then
               rm -r "${LOCAL_ASSEMBLY_DIR}"
           fi
           cp -r "${BUILD_ASSEMBLY_DIR}" "${LOCAL_ASSEMBLY_DIR}"
           docker build -t ${ORGANIZATION}/che-server:${TAG}-centos -f $(pwd)/${image_dir}/Dockerfile.centos $(pwd)/${image_dir}/
         fi
         if [[ $? -ne 0 ]]; then
           echo "ERROR:"
           echo "build of '${image_dir}' image is failed!"
           exit 1
         fi
     done

    #PUSH IMAGES
    for image in ${IMAGES_LIST[@]}
     do
         docker tag "${image}:${TAG}" "${REGISTRY}/${image}:${TAG}"
         echo y | docker push "${REGISTRY}/${image}:${TAG}"
         if [[ $2 == "pushLatest" ]]; then
            docker tag "${image}:${TAG}" "${REGISTRY}/${image}:latest"
            echo y | docker push "${REGISTRY}/${image}:latest"
<<<<<<< HEAD
         fi

         if [[ ${image} == "${ORGANIZATION}/che-server" ]]; then
           docker tag "${image}:${TAG}" "${REGISTRY}/${image}:${TAG}-centos"
           echo y | docker push "${REGISTRY}/${ORGANIZATION}/che-server:${TAG}-centos"
           if [[ $2 == "pushLatest" ]]; then
               docker tag "${image}:${TAG}" "${REGISTRY}/${image}:latest-centos"
               echo y | docker push "${REGISTRY}/${ORGANIZATION}/che-server:latest-centos"
           fi
         fi
=======
         fi

         if [[ ${image} == "${ORGANIZATION}/che-server" ]]; then
           docker tag "${image}:${TAG}" "${REGISTRY}/${image}:${TAG}-centos"
           echo y | docker push "${REGISTRY}/${ORGANIZATION}/che-server:${TAG}-centos"
           if [[ $2 == "pushLatest" ]]; then
               docker tag "${image}:${TAG}" "${REGISTRY}/${image}:latest-centos"
               echo y | docker push "${REGISTRY}/${ORGANIZATION}/che-server:latest-centos"
           fi
         fi
>>>>>>> ac28a2ef
         if [[ $? -ne 0 ]]; then
           echo "ERROR:"
           echo "docker push of '${image}' image is failed!"
           exit 1
         fi
     done
}

releaseProject() {
    set -x
    gitHttps2ssh
    git checkout -f release
    curVer=$(getCurrentVersion)
    tag=$(getReleaseVersion ${curVer})
    echo "Release version ${tag}"
    setReleaseVersionInMavenProject ${tag}
    git commit -asm "Release version ${tag}"
    scl enable rh-maven33 'mvn clean install -U -DskipTests=true -Dskip-validate-sources'
    if [[ $? -eq 0 ]]; then
        echo 'Build Success!'
        echo 'Going to deploy artifacts'
        scl enable rh-maven33 "mvn clean deploy -DcreateChecksum=true -DskipTests=true -Dskip-validate-sources -Dgpg.passphrase=$CHE_OSS_SONATYPE_PASSPHRASE"
    else
        die_with 'Build Failed!'
    fi
    git tag "${tag}" || die_with "Failed to create tag ${tag}! Release has been deployed, however"
    git push --tags ||  die_with "Failed to push tags. Please do this manually"
<<<<<<< HEAD
    publishImagesOnQuayLatest ${tag} "pushLatest"
=======
    publishImagesOnQuay ${tag} "pushLatest"
>>>>>>> ac28a2ef
}<|MERGE_RESOLUTION|>--- conflicted
+++ resolved
@@ -96,11 +96,7 @@
 
 
 
-<<<<<<< HEAD
-publishImagesOnQuayLatest() {
-=======
 publishImagesOnQuay() {
->>>>>>> ac28a2ef
     echo "Going to build and push docker images"
     set -e
     set -o pipefail
@@ -172,7 +168,6 @@
          if [[ $2 == "pushLatest" ]]; then
             docker tag "${image}:${TAG}" "${REGISTRY}/${image}:latest"
             echo y | docker push "${REGISTRY}/${image}:latest"
-<<<<<<< HEAD
          fi
 
          if [[ ${image} == "${ORGANIZATION}/che-server" ]]; then
@@ -183,18 +178,6 @@
                echo y | docker push "${REGISTRY}/${ORGANIZATION}/che-server:latest-centos"
            fi
          fi
-=======
-         fi
-
-         if [[ ${image} == "${ORGANIZATION}/che-server" ]]; then
-           docker tag "${image}:${TAG}" "${REGISTRY}/${image}:${TAG}-centos"
-           echo y | docker push "${REGISTRY}/${ORGANIZATION}/che-server:${TAG}-centos"
-           if [[ $2 == "pushLatest" ]]; then
-               docker tag "${image}:${TAG}" "${REGISTRY}/${image}:latest-centos"
-               echo y | docker push "${REGISTRY}/${ORGANIZATION}/che-server:latest-centos"
-           fi
-         fi
->>>>>>> ac28a2ef
          if [[ $? -ne 0 ]]; then
            echo "ERROR:"
            echo "docker push of '${image}' image is failed!"
@@ -222,9 +205,5 @@
     fi
     git tag "${tag}" || die_with "Failed to create tag ${tag}! Release has been deployed, however"
     git push --tags ||  die_with "Failed to push tags. Please do this manually"
-<<<<<<< HEAD
-    publishImagesOnQuayLatest ${tag} "pushLatest"
-=======
     publishImagesOnQuay ${tag} "pushLatest"
->>>>>>> ac28a2ef
 }