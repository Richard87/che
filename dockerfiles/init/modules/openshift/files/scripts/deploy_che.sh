--- conflicted
+++ resolved
@@ -134,16 +134,6 @@
 CHE_HOST="${OPENSHIFT_NAMESPACE_URL}"
 
 if [ "${OPENSHIFT_FLAVOR}" == "minishift" ]; then
-<<<<<<< HEAD
-  # ---------------------------
-  # Set minishift configuration
-  # ---------------------------
-  echo -n "[CHE] Checking if minishift is running..."
-  minishift status | grep -q "Running" ||(echo "Minishift is not running. Aborting"; exit 1)
-  echo "done!"
-
-  DEFAULT_OPENSHIFT_ENDPOINT="https://$(minishift ip):8443/"
-=======
   if [ -z "${MINISHIFT_IP}" ]; then
     # ---------------------------
     # Set minishift configuration
@@ -155,7 +145,6 @@
   fi
 
   DEFAULT_OPENSHIFT_ENDPOINT="https://${MINISHIFT_IP}:8443/"
->>>>>>> be4dcd37
   OPENSHIFT_ENDPOINT=${OPENSHIFT_ENDPOINT:-${DEFAULT_OPENSHIFT_ENDPOINT}}
   DEFAULT_OPENSHIFT_USERNAME="developer"
   OPENSHIFT_USERNAME=${OPENSHIFT_USERNAME:-${DEFAULT_OPENSHIFT_USERNAME}}
@@ -412,11 +401,8 @@
     sed "s|    CHE_API: http://\${DEFAULT_OPENSHIFT_NAMESPACE_URL}/wsmaster/api|    CHE_API: http://che-${DEFAULT_OPENSHIFT_NAMESPACE_URL}/wsmaster/api|" | \
     grep -v -e "tls:" -e "insecureEdgeTerminationPolicy: Redirect" -e "termination: edge" | \
     if [ "${CHE_KEYCLOAK_DISABLED}" == "true" ]; then sed "s/    keycloak-disabled: \"false\"/    keycloak-disabled: \"true\"/" ; else cat -; fi | \
-<<<<<<< HEAD
     if [ "${CHE_DEBUGGING_ENABLED}" == "true" ]; then sed "s/    remote-debugging-enabled: \"false\"/    remote-debugging-enabled: \"true\"/"; else cat -; fi | \
     sed "$MULTI_USER_REPLACEMENT_STRING" | \
-=======
->>>>>>> be4dcd37
     sed "$MULTI_USER_HEALTH_CHECK_REPLACEMENT_STRING" | \
     append_after_match "env:" "${MULTI_USER_REPLACEMENT_STRING}" | \
     oc apply --force=true -f -
@@ -437,11 +423,8 @@
     sed "s/          image:.*/          image: \"${CHE_IMAGE_SANITIZED}\"/" | \
     sed "s/          imagePullPolicy:.*/          imagePullPolicy: \"${IMAGE_PULL_POLICY}\"/" | \
     if [ "${CHE_KEYCLOAK_DISABLED}" == "true" ]; then sed "s/    keycloak-disabled: \"false\"/    keycloak-disabled: \"true\"/" ; else cat -; fi | \
-<<<<<<< HEAD
     if [ "${CHE_DEBUGGING_ENABLED}" == "true" ]; then sed "s/    remote-debugging-enabled: \"false\"/    remote-debugging-enabled: \"true\"/"; else cat -; fi | \
     sed "$MULTI_USER_REPLACEMENT_STRING" | \
-=======
->>>>>>> be4dcd37
     sed "$MULTI_USER_HEALTH_CHECK_REPLACEMENT_STRING" | \
     append_after_match "env:" "${MULTI_USER_REPLACEMENT_STRING}" | \
     oc apply --force=true -f -
@@ -455,16 +438,13 @@
     sed "s|    keycloak-github-endpoint:.*|    keycloak-github-endpoint: ${KEYCLOAK_GITHUB_ENDPOINT}|" | \
     sed "s/    keycloak-disabled:.*/    keycloak-disabled: \"${CHE_KEYCLOAK_DISABLED}\"/" | \
     if [ "${CHE_LOG_LEVEL}" == "DEBUG" ]; then sed "s/    log-level: \"INFO\"/    log-level: \"DEBUG\"/" ; else cat -; fi | \
-<<<<<<< HEAD
     if [ "${CHE_DEBUGGING_ENABLED}" == "true" ]; then sed "s/    remote-debugging-enabled: \"false\"/    remote-debugging-enabled: \"true\"/"; else cat -; fi | \
-    sed "$MULTI_USER_REPLACEMENT_STRING" | \
-=======
     if [ "${ENABLE_SSL}" == "false" ]; then sed "s/    che-openshift-secure-routes: \"true\"/    che-openshift-secure-routes: \"false\"/" ; else cat -; fi | \
     if [ "${ENABLE_SSL}" == "false" ]; then sed "s/    che-secure-external-urls: \"true\"/    che-secure-external-urls: \"false\"/" ; else cat -; fi | \
     if [ "${ENABLE_SSL}" == "false" ]; then grep -v -e "tls:" -e "insecureEdgeTerminationPolicy: Redirect" -e "termination: edge" ; else cat -; fi | \
     if [ "${ENABLE_SSL}" == "false" ]; then sed "s/    che.docker.server_evaluation_strategy.custom.external.protocol: https/    che.docker.server_evaluation_strategy.custom.external.protocol: http/" ; else cat -; fi | \
     if [ "${K8S_VERSION_PRIOR_TO_1_6}" == "true" ]; then sed "s/    che-openshift-precreate-subpaths: \"false\"/    che-openshift-precreate-subpaths: \"true\"/"  ; else cat -; fi | \
->>>>>>> be4dcd37
+    sed "$MULTI_USER_REPLACEMENT_STRING" | \
     sed "$MULTI_USER_HEALTH_CHECK_REPLACEMENT_STRING" | \
     append_after_match "env:" "${MULTI_USER_REPLACEMENT_STRING}" | \
     oc apply --force=true -f -
