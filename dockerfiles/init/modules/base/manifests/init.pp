--- conflicted
+++ resolved
@@ -25,10 +25,7 @@
   include che
   include compose
   include traefik
-<<<<<<< HEAD
   include postgres
   include keycloak
-=======
   include openshift
->>>>>>> 837cf283
 }