--- conflicted
+++ resolved
@@ -77,15 +77,11 @@
     checkState(resources != null);
     final GitOutputConsole console =
         gitOutputConsoleFactory.create(constant.addToIndexCommandName());
-<<<<<<< HEAD
     consolesPanelPresenter.addCommandOutput(console);
-=======
-    consolesPanelPresenter.addCommandOutput(appContext.getDevMachine().getId(), console);
     List<String> selected =
         Arrays.stream(appContext.getResources())
             .map(path -> path.getLocation().removeFirstSegments(1).toString())
             .collect(Collectors.toList());
->>>>>>> fc35ba26
     service
         .getStatus(appContext.getRootProject().getLocation(), selected)
         .then(
