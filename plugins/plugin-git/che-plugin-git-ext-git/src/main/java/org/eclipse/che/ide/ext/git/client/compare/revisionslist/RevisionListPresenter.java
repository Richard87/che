--- conflicted
+++ resolved
@@ -14,12 +14,7 @@
 import com.google.inject.Singleton;
 
 import org.eclipse.che.api.core.ErrorCodes;
-<<<<<<< HEAD
 import org.eclipse.che.ide.ext.git.client.GitServiceClient;
-import org.eclipse.che.api.git.shared.LogResponse;
-=======
-import org.eclipse.che.ide.api.git.GitServiceClient;
->>>>>>> ef74274e
 import org.eclipse.che.api.git.shared.Revision;
 import org.eclipse.che.ide.api.app.AppContext;
 import org.eclipse.che.ide.api.notification.NotificationManager;
@@ -127,14 +122,6 @@
 
     /** Get list of revisions. */
     private void getRevisions() {
-<<<<<<< HEAD
-        service.log(project.getLocation(), new Path[]{selectedFilePath}, false)
-               .then(new Operation<LogResponse>() {
-                   @Override
-                   public void apply(LogResponse log) throws OperationException {
-                       view.setRevisions(log.getCommits());
-                       view.showDialog();
-=======
         service.log(project.getLocation(), new Path[]{selectedFilePath}, -1, -1, false)
                .then(log -> {
                    view.setRevisions(log.getCommits());
@@ -146,18 +133,12 @@
                                                          null).show();
                    } else {
                        notificationManager.notify(locale.logFailed(), FAIL, NOT_EMERGE_MODE);
->>>>>>> ef74274e
                    }
                });
     }
 
     private void compare() {
-<<<<<<< HEAD
-        service.diff(
-                project.getLocation(),
-=======
         service.diff(project.getLocation(),
->>>>>>> ef74274e
                      singletonList(selectedFilePath.toString()),
                      NAME_STATUS,
                      false,
