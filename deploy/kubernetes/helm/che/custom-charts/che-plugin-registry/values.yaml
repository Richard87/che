#
# Copyright (c) 2018 Red Hat, Inc.
# This program and the accompanying materials are made
# available under the terms of the Eclipse Public License 2.0
# which is available at https://www.eclipse.org/legal/epl-2.0/
#
# SPDX-License-Identifier: EPL-2.0
#

chePluginRegistry:
<<<<<<< HEAD
  image: quay.io/eclipse/che-plugin-registry:7.8.0
=======
  image: quay.io/eclipse/che-plugin-registry:7.9.0
>>>>>>> 3b408764
  imagePullPolicy: Always
  memoryLimit: 256Mi
  memoryRequests: 16Mi<|MERGE_RESOLUTION|>--- conflicted
+++ resolved
@@ -8,11 +8,7 @@
 #
 
 chePluginRegistry:
-<<<<<<< HEAD
-  image: quay.io/eclipse/che-plugin-registry:7.8.0
-=======
   image: quay.io/eclipse/che-plugin-registry:7.9.0
->>>>>>> 3b408764
   imagePullPolicy: Always
   memoryLimit: 256Mi
   memoryRequests: 16Mi