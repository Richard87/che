#
# Copyright (c) 2012-2019 Red Hat, Inc.
# This program and the accompanying materials are made
# available under the terms of the Eclipse Public License 2.0
# which is available at https://www.eclipse.org/legal/epl-2.0/
#
# SPDX-License-Identifier: EPL-2.0
#

# Default values for postgres.
# This is a YAML-formatted file.
# Declare variables to be passed into your templates.

<<<<<<< HEAD
image: eclipse/che-keycloak:7.7.0
=======
image: quay.io/eclipse/che-keycloak:7.8.0
>>>>>>> 3550f8c1
requireAdminPasswordChange: true<|MERGE_RESOLUTION|>--- conflicted
+++ resolved
@@ -11,9 +11,5 @@
 # This is a YAML-formatted file.
 # Declare variables to be passed into your templates.
 
-<<<<<<< HEAD
-image: eclipse/che-keycloak:7.7.0
-=======
 image: quay.io/eclipse/che-keycloak:7.8.0
->>>>>>> 3550f8c1
 requireAdminPasswordChange: true