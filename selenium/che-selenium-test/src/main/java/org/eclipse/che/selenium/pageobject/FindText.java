/*
 * Copyright (c) 2012-2017 Red Hat, Inc.
 * All rights reserved. This program and the accompanying materials
 * are made available under the terms of the Eclipse Public License v1.0
 * which accompanies this distribution, and is available at
 * http://www.eclipse.org/legal/epl-v10.html
 *
 * Contributors:
 *   Red Hat, Inc. - initial API and implementation
 */
package org.eclipse.che.selenium.pageobject;

import static org.eclipse.che.selenium.core.constant.TestTimeoutsConstants.REDRAW_UI_ELEMENTS_TIMEOUT_SEC;

import com.google.inject.Inject;
import com.google.inject.Singleton;
import java.util.List;
import org.eclipse.che.selenium.core.SeleniumWebDriver;
import org.eclipse.che.selenium.core.action.ActionsFactory;
import org.openqa.selenium.By;
import org.openqa.selenium.Keys;
import org.openqa.selenium.WebDriver;
import org.openqa.selenium.WebElement;
import org.openqa.selenium.interactions.Actions;
import org.openqa.selenium.support.FindBy;
import org.openqa.selenium.support.PageFactory;
import org.openqa.selenium.support.ui.ExpectedCondition;
import org.openqa.selenium.support.ui.ExpectedConditions;
import org.openqa.selenium.support.ui.WebDriverWait;

/** @author Aleksandr Shmaraev */
@Singleton
public class FindText {

  private final SeleniumWebDriver seleniumWebDriver;
  private final Loader loader;
  private final ActionsFactory actionsFactory;

  @Inject
  public FindText(
      SeleniumWebDriver seleniumWebDriver, Loader loader, ActionsFactory actionsFactory) {
    this.seleniumWebDriver = seleniumWebDriver;
    this.loader = loader;
    this.actionsFactory = actionsFactory;
    PageFactory.initElements(seleniumWebDriver, this);
  }

  private interface Locators {
    String MAIN_FORM = "gwt-debug-text-search-mainPanel";
    String FIND_TEXT_INPUT = "gwt-debug-text-search-text";
    String WHOLE_WORD_CHECKLBOX_SPAN = "gwt-debug-wholeWordsOnly-selector";
    String WHOLE_WORD_CHECKLBOX_INP = "gwt-debug-wholeWordsOnly-selector-input";
    String SEARCH_ROOT_CHECKBOX_SPAN = "//div[text()='Scope']/following::span[1]";
    String SEARCH_ROOT_CHECKBOX_INP = "//div[text()='Scope']/following::input[1]";
    String SEARCH_DIR_FIELD = "gwt-debug-text-search-directory";
    String SEARCH_DIR_BUTTON = "gwt-debug-text-search-directory-button";
    String FILE_MASK_CHECKBOX_SPAN = "//div[text()='File name filter']/following::span[1]";
    String FILE_MASK_CHECKBOX_INP = "//div[text()='File name filter']/following::input[1]";
    String FILE_MASK_FIELD = "gwt-debug-text-search-files";
    String CANCEL_BUTTON = "search-cancel-button";
    String SEARCH_BUTTON = "search-button";
<<<<<<< HEAD
    String FIND_INFO_PANEL =
        "//div[@id='gwt-debug-infoPanel']//div[@id='gwt-debug-partStackContent']";
    String FIND_TAB = "gwt-debug-partButton-Find";
    String HIDE_FIND_PANEL = "//div[@id='gwt-debug-infoPanel']//div[@id='gwt-debug-hideButton']";
    String ITEM_FIND_PANEL =
        "//div[@id='gwt-debug-infoPanel']//div[@id='gwt-debug-partStackContent']//div[text()='%s']";
=======
    String FIND_INFO_PANEL = "gwt-debug-find-info-panel";
    String FIND_TAB = "gwt-debug-partButton-Find";
    String HIDE_FIND_PANEL =
        "//div[@id='gwt-debug-find-info-panel']//div[text()='Find']/following::div[3]";
    String OCCURRENCE = "//span[@debugfilepath = '%s']";
>>>>>>> 2ea85a60
  }

  @FindBy(id = Locators.WHOLE_WORD_CHECKLBOX_INP)
  WebElement wholeWordCheckBox;

  @FindBy(xpath = Locators.SEARCH_ROOT_CHECKBOX_INP)
  WebElement searchRootCheckBox;

  @FindBy(xpath = Locators.FILE_MASK_CHECKBOX_INP)
  WebElement fileMaskCheckBox;

  @FindBy(id = Locators.FIND_INFO_PANEL)
  WebElement findInfoPanel;

  @FindBy(id = Locators.FIND_TAB)
  WebElement findTab;

  /** wait the 'Find Text' main form is open */
  public void waitFindTextMainFormIsOpen() {
    new WebDriverWait(seleniumWebDriver, REDRAW_UI_ELEMENTS_TIMEOUT_SEC)
        .until(ExpectedConditions.visibilityOfElementLocated(By.id(Locators.MAIN_FORM)));
  }

  /** launch the 'Find' main form by keyboard */
  public void launchFindFormByKeyboard() {
    loader.waitOnClosed();
    Actions action = actionsFactory.createAction(seleniumWebDriver);
    action
        .keyDown(Keys.CONTROL)
        .keyDown(Keys.SHIFT)
        .sendKeys("f")
        .keyUp(Keys.SHIFT)
        .keyUp(Keys.CONTROL)
        .perform();
  }

  /** wait the 'Find Text' main form is closed */
  public void waitFindTextMainFormIsClosed() {
    new WebDriverWait(seleniumWebDriver, REDRAW_UI_ELEMENTS_TIMEOUT_SEC)
        .until(ExpectedConditions.invisibilityOfElementLocated(By.id(Locators.MAIN_FORM)));
  }

  /** close main form by pressing 'Ctrl' key */
  public void closeFindTextFormByEscape() {
    loader.waitOnClosed();
    actionsFactory.createAction(seleniumWebDriver).sendKeys(Keys.ESCAPE.toString()).perform();
    waitFindTextMainFormIsClosed();
  }

  /** close main form by pressing 'Cancel' button */
  public void closeFindTextMainForm() {
    new WebDriverWait(seleniumWebDriver, REDRAW_UI_ELEMENTS_TIMEOUT_SEC)
        .until(ExpectedConditions.visibilityOfElementLocated(By.id(Locators.CANCEL_BUTTON)))
        .click();
    waitFindTextMainFormIsClosed();
  }

  /** wait the 'Search' button is disabled on the main form */
  public void waitSearchBtnMainFormIsDisabled() {
    new WebDriverWait(seleniumWebDriver, REDRAW_UI_ELEMENTS_TIMEOUT_SEC)
        .until(
            ExpectedConditions.not(
                ExpectedConditions.elementToBeClickable(By.id(Locators.SEARCH_BUTTON))));
  }

  /** press on the 'Search' button on the main form */
  public void clickOnSearchButtonMainForm() {
    new WebDriverWait(seleniumWebDriver, REDRAW_UI_ELEMENTS_TIMEOUT_SEC)
        .until(ExpectedConditions.elementToBeClickable(By.id(Locators.SEARCH_BUTTON)))
        .click();
    waitFindTextMainFormIsClosed();
  }

  /**
   * type text into 'Text to find' field
   *
   * @param text is text that need to find
   */
  public void typeTextIntoFindField(String text) {
    new WebDriverWait(seleniumWebDriver, REDRAW_UI_ELEMENTS_TIMEOUT_SEC)
        .until(ExpectedConditions.visibilityOfElementLocated(By.id(Locators.FIND_TEXT_INPUT)))
        .clear();
    loader.waitOnClosed();
    new WebDriverWait(seleniumWebDriver, REDRAW_UI_ELEMENTS_TIMEOUT_SEC)
        .until(ExpectedConditions.visibilityOfElementLocated(By.id(Locators.FIND_TEXT_INPUT)))
        .sendKeys(text);
  }

  /**
   * wait text into 'Text to find' field
   *
   * @param expText is expected text
   */
  public void waitTextIntoFindField(String expText) {
    new WebDriverWait(seleniumWebDriver, REDRAW_UI_ELEMENTS_TIMEOUT_SEC)
        .until(
            (ExpectedCondition<Boolean>)
                webDriver ->
                    seleniumWebDriver
                        .findElement(By.id(Locators.FIND_TEXT_INPUT))
                        .getAttribute("value")
                        .equals(expText));
  }

  /**
   * Set the 'Whole word only' checkbox to specified state and wait it state
   *
   * @param state state of checkbox (true if checkbox must be selected)
   */
  public void setAndWaitWholeWordCheckbox(boolean state) {
    if (state) {
      if (!wholeWordCheckBox.isSelected()) {
        clickOnWholeWordCheckbox();
        waitWholeWordIsSelected();
      }
    } else {
      if (wholeWordCheckBox.isSelected()) {
        clickOnWholeWordCheckbox();
        waitWholeWordIsNotSelected();
      }
    }
  }

  /** click on the 'Whole word only' checkbox */
  public void clickOnWholeWordCheckbox() {
    new WebDriverWait(seleniumWebDriver, REDRAW_UI_ELEMENTS_TIMEOUT_SEC)
        .until(
            ExpectedConditions.visibilityOfElementLocated(
                By.id(Locators.WHOLE_WORD_CHECKLBOX_SPAN)))
        .click();
  }

  /** wait the 'Whole word only' checkbox is selected */
  public void waitWholeWordIsSelected() {
    String locator = Locators.WHOLE_WORD_CHECKLBOX_INP;
    new WebDriverWait(seleniumWebDriver, REDRAW_UI_ELEMENTS_TIMEOUT_SEC)
        .until(ExpectedConditions.elementSelectionStateToBe(By.id(locator), true));
  }

  /** wait the 'Whole word only' checkbox is not selected */
  public void waitWholeWordIsNotSelected() {
    String locator = Locators.WHOLE_WORD_CHECKLBOX_INP;
    new WebDriverWait(seleniumWebDriver, REDRAW_UI_ELEMENTS_TIMEOUT_SEC)
        .until(ExpectedConditions.elementSelectionStateToBe(By.id(locator), false));
  }

  /**
   * Set the 'Search root' checkbox to specified state and wait it state
   *
   * @param state state of checkbox (true if checkbox must be selected)
   */
  public void setAndWaitStateSearchRootCheckbox(boolean state) {
    if (state) {
      if (!searchRootCheckBox.isSelected()) {
        clickOnSearchRootCheckbox();
        waitSearchRootIsSelected();
      }
    } else {
      if (searchRootCheckBox.isSelected()) {
        clickOnSearchRootCheckbox();
        waitSearchRootIsNotSelected();
      }
    }
  }

  /** click on the 'Search root' checkbox */
  public void clickOnSearchRootCheckbox() {
    new WebDriverWait(seleniumWebDriver, REDRAW_UI_ELEMENTS_TIMEOUT_SEC)
        .until(
            ExpectedConditions.visibilityOfElementLocated(
                By.xpath(Locators.SEARCH_ROOT_CHECKBOX_SPAN)))
        .click();
  }

  /** wait the 'Search root' checkbox is selected */
  public void waitSearchRootIsSelected() {
    String locator = Locators.SEARCH_ROOT_CHECKBOX_INP;
    new WebDriverWait(seleniumWebDriver, REDRAW_UI_ELEMENTS_TIMEOUT_SEC)
        .until(ExpectedConditions.elementSelectionStateToBe(By.xpath(locator), true));
  }

  /** wait the 'Search root' checkbox is not selected */
  public void waitSearchRootIsNotSelected() {
    String locator = Locators.SEARCH_ROOT_CHECKBOX_INP;
    new WebDriverWait(seleniumWebDriver, REDRAW_UI_ELEMENTS_TIMEOUT_SEC)
        .until(ExpectedConditions.elementSelectionStateToBe(By.xpath(locator), false));
  }

  /**
   * wait path into 'Search root' field
   *
   * @param path is the expected path
   */
  public void waitPathIntoRootField(String path) {
    new WebDriverWait(seleniumWebDriver, REDRAW_UI_ELEMENTS_TIMEOUT_SEC)
        .until(
            (ExpectedCondition<Boolean>)
                webDriver ->
                    seleniumWebDriver
                        .findElement(By.id(Locators.SEARCH_DIR_FIELD))
                        .getAttribute("value")
                        .equals(path));
  }

  /** press on the search directory button */
  public void clickSearchDirectoryBtn() {
    new WebDriverWait(seleniumWebDriver, REDRAW_UI_ELEMENTS_TIMEOUT_SEC)
        .until(ExpectedConditions.elementToBeClickable(By.id(Locators.SEARCH_DIR_BUTTON)))
        .click();
  }

  /**
   * Set the 'File mask' checkbox to specified state and wait it state
   *
   * @param state state of checkbox (true if checkbox must be selected)
   */
  public void setAndWaitFileMaskCheckbox(boolean state) {
    if (state) {
      if (!fileMaskCheckBox.isSelected()) {
        clickOnFileMaskCheckbox();
        waitFileMaskIsSelected();
      }
    } else {
      if (fileMaskCheckBox.isSelected()) {
        clickOnWholeWordCheckbox();
        waitFileMaskIsNotSelected();
      }
    }
  }

  /** click on the 'File mask' checkbox */
  public void clickOnFileMaskCheckbox() {
    new WebDriverWait(seleniumWebDriver, REDRAW_UI_ELEMENTS_TIMEOUT_SEC)
        .until(
            ExpectedConditions.visibilityOfElementLocated(
                By.xpath(Locators.FILE_MASK_CHECKBOX_SPAN)))
        .click();
  }

  /** wait the 'File mask' checkbox is selected */
  public void waitFileMaskIsSelected() {
    String locator = Locators.FILE_MASK_CHECKBOX_INP;
    new WebDriverWait(seleniumWebDriver, REDRAW_UI_ELEMENTS_TIMEOUT_SEC)
        .until(ExpectedConditions.elementSelectionStateToBe(By.xpath(locator), true));
  }

  /** wait the 'File mask' checkbox is not selected */
  public void waitFileMaskIsNotSelected() {
    String locator = Locators.FILE_MASK_CHECKBOX_INP;
    new WebDriverWait(seleniumWebDriver, REDRAW_UI_ELEMENTS_TIMEOUT_SEC)
        .until(ExpectedConditions.elementSelectionStateToBe(By.xpath(locator), false));
  }

  /**
   * type text into 'FileNameFilter' field
   *
   * @param text is symbol or string
   */
  public void typeTextIntoFileNameFilter(String text) {
    new WebDriverWait(seleniumWebDriver, REDRAW_UI_ELEMENTS_TIMEOUT_SEC)
        .until(ExpectedConditions.visibilityOfElementLocated(By.id(Locators.FILE_MASK_FIELD)))
        .clear();
    loader.waitOnClosed();
    new WebDriverWait(seleniumWebDriver, REDRAW_UI_ELEMENTS_TIMEOUT_SEC)
        .until(ExpectedConditions.visibilityOfElementLocated(By.id(Locators.FILE_MASK_FIELD)))
        .sendKeys(text);
  }

  /**
   * wait text into 'FileNameFilter' field
   *
   * @param expText is expected text
   */
  public void waitTextIntoFileNameFilter(String expText) {
    new WebDriverWait(seleniumWebDriver, REDRAW_UI_ELEMENTS_TIMEOUT_SEC)
        .until(
            (ExpectedCondition<Boolean>)
                webDriver ->
                    seleniumWebDriver
                        .findElement(By.id(Locators.FILE_MASK_FIELD))
                        .getAttribute("value")
                        .equals(expText));
  }

  /** wait the 'Find' info panel is open */
  public void waitFindInfoPanelIsOpen() {
    new WebDriverWait(seleniumWebDriver, REDRAW_UI_ELEMENTS_TIMEOUT_SEC)
        .until(ExpectedConditions.visibilityOfElementLocated(By.id(Locators.FIND_INFO_PANEL)));
  }

  /** press on the 'Hide' button on the 'Find' info panel */
  public void clickHideBtnFindInfoPanel() {
    new WebDriverWait(seleniumWebDriver, REDRAW_UI_ELEMENTS_TIMEOUT_SEC)
        .until(ExpectedConditions.elementToBeClickable(By.xpath(Locators.HIDE_FIND_PANEL)))
        .click();
    waitFindInfoPanelIsClosed();
  }

  /** wait the 'Find' info panel is closed */
  public void waitFindInfoPanelIsClosed() {
    new WebDriverWait(seleniumWebDriver, REDRAW_UI_ELEMENTS_TIMEOUT_SEC)
        .until(ExpectedConditions.invisibilityOfElementLocated(By.id(Locators.FIND_INFO_PANEL)));
  }

  /** click on the find tab */
  public void clickFindTab() {
    loader.waitOnClosed();
    new WebDriverWait(seleniumWebDriver, REDRAW_UI_ELEMENTS_TIMEOUT_SEC)
        .until(ExpectedConditions.visibilityOf(findTab))
        .click();
    loader.waitOnClosed();
  }

  /**
   * wait expected text in the 'Find' info panel
   *
   * @param expText expected value
   */
  public void waitExpectedTextInFindInfoPanel(String expText) {
    new WebDriverWait(seleniumWebDriver, REDRAW_UI_ELEMENTS_TIMEOUT_SEC)
        .until((WebDriver driver) -> getTextFromFindInfoPanel().contains(expText));
  }

  /**
   * wait the text is not present in the 'Find' info panel
   *
   * @param expText expected value
   */
  public void waitExpectedTextIsNotPresentInFindInfoPanel(String expText) {
    new WebDriverWait(seleniumWebDriver, REDRAW_UI_ELEMENTS_TIMEOUT_SEC)
        .until((WebDriver driver) -> !(getTextFromFindInfoPanel().contains(expText)));
  }

  /**
   * get text - representation content from 'Find' info panel
   *
   * @return text from 'find usages' panel
   */
  public String getTextFromFindInfoPanel() {
    return findInfoPanel.getText();
  }

  public void selectItemInFindInfoPanel(String fileName, String textToFind) {
    List<WebElement> webElementList =
        new WebDriverWait(seleniumWebDriver, REDRAW_UI_ELEMENTS_TIMEOUT_SEC)
            .until(
                ExpectedConditions.visibilityOfAllElementsLocatedBy(
                    By.xpath(String.format(Locators.OCCURRENCE, fileName))));
    for (WebElement webElement : webElementList) {
      if (webElement.getText().equals(textToFind)) {
        webElement.click();
        break;
      }
    }
  }

  public void selectItemInFindInfoPanelByDoubleClick(String fileName, String textToFind) {
    List<WebElement> webElementList =
        new WebDriverWait(seleniumWebDriver, REDRAW_UI_ELEMENTS_TIMEOUT_SEC)
            .until(
                ExpectedConditions.visibilityOfAllElementsLocatedBy(
                    By.xpath(String.format(Locators.OCCURRENCE, fileName))));
    for (WebElement webElement : webElementList) {
      if (webElement.getText().equals(textToFind)) {
        actionsFactory.createAction(seleniumWebDriver).doubleClick(webElement).perform();
        break;
      }
    }
  }

  /**
   * send a keys by keyboard in the 'Find' info panel
   *
   * @param command is the command by keyboard
   */
  public void sendCommandByKeyboardInFindInfoPanel(String command) {
    loader.waitOnClosed();
    actionsFactory.createAction(seleniumWebDriver).sendKeys(command).perform();
    loader.waitOnClosed();
  }
}<|MERGE_RESOLUTION|>--- conflicted
+++ resolved
@@ -59,20 +59,13 @@
     String FILE_MASK_FIELD = "gwt-debug-text-search-files";
     String CANCEL_BUTTON = "search-cancel-button";
     String SEARCH_BUTTON = "search-button";
-<<<<<<< HEAD
     String FIND_INFO_PANEL =
         "//div[@id='gwt-debug-infoPanel']//div[@id='gwt-debug-partStackContent']";
     String FIND_TAB = "gwt-debug-partButton-Find";
     String HIDE_FIND_PANEL = "//div[@id='gwt-debug-infoPanel']//div[@id='gwt-debug-hideButton']";
     String ITEM_FIND_PANEL =
         "//div[@id='gwt-debug-infoPanel']//div[@id='gwt-debug-partStackContent']//div[text()='%s']";
-=======
-    String FIND_INFO_PANEL = "gwt-debug-find-info-panel";
-    String FIND_TAB = "gwt-debug-partButton-Find";
-    String HIDE_FIND_PANEL =
-        "//div[@id='gwt-debug-find-info-panel']//div[text()='Find']/following::div[3]";
     String OCCURRENCE = "//span[@debugfilepath = '%s']";
->>>>>>> 2ea85a60
   }
 
   @FindBy(id = Locators.WHOLE_WORD_CHECKLBOX_INP)
