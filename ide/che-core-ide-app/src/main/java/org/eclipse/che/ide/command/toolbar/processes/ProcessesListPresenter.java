/*******************************************************************************
 * Copyright (c) 2012-2017 Codenvy, S.A.
 * All rights reserved. This program and the accompanying materials
 * are made available under the terms of the Eclipse Public License v1.0
 * which accompanies this distribution, and is available at
 * http://www.eclipse.org/legal/epl-v10.html
 *
 * Contributors:
 *   Codenvy, S.A. - initial API and implementation
 *******************************************************************************/
package org.eclipse.che.ide.command.toolbar.processes;

import com.google.gwt.user.client.ui.AcceptsOneWidget;
import com.google.inject.Provider;
import com.google.web.bindery.event.shared.EventBus;

import org.eclipse.che.api.core.model.workspace.runtime.Machine;
import org.eclipse.che.api.machine.shared.dto.execagent.GetProcessesResponseDto;
import org.eclipse.che.ide.api.app.AppContext;
import org.eclipse.che.ide.api.command.CommandExecutor;
import org.eclipse.che.ide.api.command.CommandManager;
import org.eclipse.che.ide.api.machine.ActiveRuntime;
import org.eclipse.che.ide.api.machine.ExecAgentCommandManager;
import org.eclipse.che.ide.api.machine.MachineEntity;
import org.eclipse.che.ide.api.machine.events.ActivateProcessOutputEvent;
import org.eclipse.che.ide.api.machine.events.ProcessFinishedEvent;
import org.eclipse.che.ide.api.machine.events.ProcessStartedEvent;
import org.eclipse.che.ide.api.machine.events.WsAgentStateEvent;
import org.eclipse.che.ide.api.machine.events.WsAgentStateHandler;
import org.eclipse.che.ide.api.mvp.Presenter;
import org.eclipse.che.ide.command.toolbar.CommandCreationGuide;

import javax.inject.Inject;
import javax.inject.Singleton;
import java.util.HashMap;
import java.util.Map;

/** Drives the UI for displaying processes list. */
@Singleton
public class ProcessesListPresenter implements Presenter, ProcessesListView.ActionDelegate {

    private final ProcessesListView         view;
    private final EventBus                  eventBus;
    private final ExecAgentCommandManager   execAgentClient;
    private final AppContext                appContext;
    private final CommandManager            commandManager;
    private final Provider<CommandExecutor> commandExecutorProvider;
    private final CommandCreationGuide      commandCreationGuide;

    private final Map<Integer, Process> runningProcesses;

    @Inject
    public ProcessesListPresenter(final ProcessesListView view,
                                  EventBus eventBus,
                                  final ExecAgentCommandManager execAgentClient,
                                  final AppContext appContext,
                                  CommandManager commandManager,
                                  Provider<CommandExecutor> commandExecutorProvider,
                                  CommandCreationGuide commandCreationGuide) {
        this.view = view;
        this.eventBus = eventBus;
        this.execAgentClient = execAgentClient;
        this.appContext = appContext;
        this.commandManager = commandManager;
        this.commandExecutorProvider = commandExecutorProvider;
        this.commandCreationGuide = commandCreationGuide;

        view.setDelegate(this);

        runningProcesses = new HashMap<>();

        eventBus.addHandler(WsAgentStateEvent.TYPE, new WsAgentStateHandler() {
            @Override
            public void onWsAgentStarted(WsAgentStateEvent event) {
                updateView();
            }

            @Override
            public void onWsAgentStopped(WsAgentStateEvent event) {
                runningProcesses.clear();
                view.clearList();
            }
        });

        eventBus.addHandler(ProcessStartedEvent.TYPE, event -> addProcessToList(event.getProcessID(),
                                                                                event.getMachine()));

        eventBus.addHandler(ProcessFinishedEvent.TYPE, event -> {
            final Process process = runningProcesses.get(event.getProcessID());

            if (process != null) {
                view.processStopped(process);
            }
        });

        eventBus.addHandler(ProcessOutputClosedEvent.TYPE, event -> {
            final Process process = runningProcesses.get(event.getPid());

            if (process != null) {
                view.removeProcess(process);
            }
        });
    }

    /** Updates view with all running processes. */
    private void updateView() {
        view.clearList();
        runningProcesses.clear();

        final ActiveRuntime runtime = appContext.getActiveRuntime();

        if (runtime != null) {
<<<<<<< HEAD
            for (MachineEntity machine : runtime.getMachines()) {
                execAgentClient.getProcesses(machine.getId(), false).then(processes -> {
=======
            for (Machine machine : runtime.getMachines()) {
                execAgentClient.getProcesses(machine.getId(), false).onSuccess(processes -> {
>>>>>>> 19360a04
                    for (GetProcessesResponseDto p : processes) {
                        final Process process = new ProcessImpl(p.getName(),
                                                                p.getCommandLine(),
                                                                p.getPid(),
                                                                p.isAlive(),
                                                                machine);
                        runningProcesses.put(process.getPid(), process);

                        view.addProcess(process);
                    }
                });
            }
        }
    }

    /**
     * Adds process to the view.
     *
     * @param pid
     *         PID of the process to add to the view
     * @param machine
     *         machine where process were run or currently running
     */
    private void addProcessToList(int pid, Machine machine) {
<<<<<<< HEAD
        // FIXME: spi
        execAgentClient.getProcess(""/*machine.getId()*/, pid).then(processDto -> {
=======
        execAgentClient.getProcess(machine.getId(), pid).onSuccess(processDto -> {
>>>>>>> 19360a04
            final Process process = new ProcessImpl(processDto.getName(),
                                                    processDto.getCommandLine(),
                                                    processDto.getPid(),
                                                    processDto.isAlive(),
                                                    machine);
            runningProcesses.put(process.getPid(), process);

            view.addProcess(process);
        });
    }

    @Override
    public void go(AcceptsOneWidget container) {
        container.setWidget(view);
    }

    @Override
    public void onProcessChosen(Process process) {
        eventBus.fireEvent(new ActivateProcessOutputEvent(process.getPid()));
    }

    @Override
    public void onReRunProcess(Process process) {
        commandManager.getCommand(process.getName())
                      .ifPresent(command -> commandExecutorProvider.get().executeCommand(command, process.getMachine()));
    }

    @Override
    public void onStopProcess(Process process) {
        // FIXME: spi
        execAgentClient.killProcess(""/*process.getMachine().getId()*/, process.getPid());
    }

    @Override
    public void onCreateCommand() {
        commandCreationGuide.guide();
    }
}<|MERGE_RESOLUTION|>--- conflicted
+++ resolved
@@ -110,13 +110,8 @@
         final ActiveRuntime runtime = appContext.getActiveRuntime();
 
         if (runtime != null) {
-<<<<<<< HEAD
             for (MachineEntity machine : runtime.getMachines()) {
-                execAgentClient.getProcesses(machine.getId(), false).then(processes -> {
-=======
-            for (Machine machine : runtime.getMachines()) {
                 execAgentClient.getProcesses(machine.getId(), false).onSuccess(processes -> {
->>>>>>> 19360a04
                     for (GetProcessesResponseDto p : processes) {
                         final Process process = new ProcessImpl(p.getName(),
                                                                 p.getCommandLine(),
@@ -141,12 +136,8 @@
      *         machine where process were run or currently running
      */
     private void addProcessToList(int pid, Machine machine) {
-<<<<<<< HEAD
         // FIXME: spi
-        execAgentClient.getProcess(""/*machine.getId()*/, pid).then(processDto -> {
-=======
-        execAgentClient.getProcess(machine.getId(), pid).onSuccess(processDto -> {
->>>>>>> 19360a04
+        execAgentClient.getProcess(""/*machine.getId()*/, pid).onSuccess(processDto -> {
             final Process process = new ProcessImpl(processDto.getName(),
                                                     processDto.getCommandLine(),
                                                     processDto.getPid(),
