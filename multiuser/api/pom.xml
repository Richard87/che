<?xml version="1.0" encoding="UTF-8"?>
<!--

    Copyright (c) 2012-2018 Red Hat, Inc.
    This program and the accompanying materials are made
    available under the terms of the Eclipse Public License 2.0
    which is available at https://www.eclipse.org/legal/epl-2.0/

    SPDX-License-Identifier: EPL-2.0

    Contributors:
      Red Hat, Inc. - initial API and implementation

-->
<project xmlns="http://maven.apache.org/POM/4.0.0" xmlns:xsi="http://www.w3.org/2001/XMLSchema-instance" xsi:schemaLocation="http://maven.apache.org/POM/4.0.0 http://maven.apache.org/xsd/maven-4.0.0.xsd">
    <modelVersion>4.0.0</modelVersion>
    <parent>
        <artifactId>che-multiuser-parent</artifactId>
        <groupId>org.eclipse.che.multiuser</groupId>
<<<<<<< HEAD
        <version>7.7.1-SNAPSHOT</version>
=======
        <version>7.8.0-SNAPSHOT</version>
>>>>>>> 3550f8c1
        <relativePath>../pom.xml</relativePath>
    </parent>
    <artifactId>che-multiuser-api</artifactId>
    <packaging>pom</packaging>
    <name>Che Multiuser :: API Parent</name>
    <modules>
        <module>che-multiuser-api-authentication-commons</module>
        <module>che-multiuser-api-permission-shared</module>
        <module>che-multiuser-api-permission</module>
        <module>che-multiuser-api-authorization</module>
        <module>che-multiuser-api-authorization-impl</module>
        <module>che-multiuser-api-resource-shared</module>
        <module>che-multiuser-api-resource</module>
        <module>che-multiuser-api-organization-shared</module>
        <module>che-multiuser-api-organization</module>
        <module>che-multiuser-api-jgroups</module>
        <module>che-multiuser-api-workspace-activity</module>
    </modules>
</project><|MERGE_RESOLUTION|>--- conflicted
+++ resolved
@@ -17,11 +17,7 @@
     <parent>
         <artifactId>che-multiuser-parent</artifactId>
         <groupId>org.eclipse.che.multiuser</groupId>
-<<<<<<< HEAD
-        <version>7.7.1-SNAPSHOT</version>
-=======
         <version>7.8.0-SNAPSHOT</version>
->>>>>>> 3550f8c1
         <relativePath>../pom.xml</relativePath>
     </parent>
     <artifactId>che-multiuser-api</artifactId>
